--- conflicted
+++ resolved
@@ -1,10 +1,6 @@
-<<<<<<< HEAD
-## Overview
-=======
 <img width="1641" height="941" alt="image" src="https://github.com/user-attachments/assets/83e30039-74f5-40d3-8cf2-c0edee55d596" />
 
 ## Project Structure
->>>>>>> 1d130628
 
 This project provides tools for generating and visualizing De Jong strange attractors. Users can specify as many or as few parameters as they'd like, and the remainder will be chosen automatically.
 
